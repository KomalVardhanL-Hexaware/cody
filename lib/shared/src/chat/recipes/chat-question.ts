import { CodebaseContext } from '../../codebase-context'
import {
    ContextFile,
    ContextMessage,
    createContextMessageByFile,
    getContextMessageWithResponse,
} from '../../codebase-context/messages'
import { ActiveTextEditorSelection, Editor } from '../../editor'
import { IntentDetector } from '../../intent-detector'
import { MAX_CURRENT_FILE_TOKENS, MAX_HUMAN_INPUT_TOKENS } from '../../prompt/constants'
import {
    populateCurrentEditorContextTemplate,
    populateCurrentEditorSelectedContextTemplate,
} from '../../prompt/templates'
import { truncateText } from '../../prompt/truncation'
<<<<<<< HEAD
import { createDisplayTexWithContextFiles } from '../prompts/get-display-text'
=======
import { createDisplayTextWithContextFiles } from '../prompts/get-display-text'
>>>>>>> f2241d6c
import { Interaction } from '../transcript/interaction'

import { isSingleWord, numResults } from './helpers'
import { Recipe, RecipeContext, RecipeID } from './recipe'

export class ChatQuestion implements Recipe {
    public id: RecipeID = 'chat-question'
    public title = 'Chat Question'

    constructor(private debug: (filterLabel: string, text: string, ...args: unknown[]) => void) {}

    public async getInteraction(humanChatInput: string, context: RecipeContext): Promise<Interaction | null> {
        const source = this.id
        const truncatedText = truncateText(humanChatInput, MAX_HUMAN_INPUT_TOKENS)

        const contextFiles = context.userInputContextFiles
        const displayText = contextFiles?.length
<<<<<<< HEAD
            ? createDisplayTexWithContextFiles(contextFiles, humanChatInput)
=======
            ? createDisplayTextWithContextFiles(contextFiles, humanChatInput)
>>>>>>> f2241d6c
            : humanChatInput

        return Promise.resolve(
            new Interaction(
                { speaker: 'human', text: truncatedText, displayText, metadata: { source } },
                { speaker: 'assistant', metadata: { source } },
                this.getContextMessages(
                    truncatedText,
                    context.editor,
                    context.firstInteraction,
                    context.intentDetector,
                    context.codebaseContext,
                    context.editor.getActiveTextEditorSelection() || null,
                    context.userInputContextFiles
                ),
                []
            )
        )
    }

    private async getContextMessages(
        text: string,
        editor: Editor,
        firstInteraction: boolean,
        intentDetector: IntentDetector,
        codebaseContext: CodebaseContext,
        selection: ActiveTextEditorSelection | null,
        contextFiles?: ContextFile[]
    ): Promise<ContextMessage[]> {
        const contextMessages: ContextMessage[] = []
        // If input is less than 2 words, it means it's most likely a statement or a follow-up question that does not require additional context
        // e,g. "hey", "hi", "why", "explain" etc.
        const isTextTooShort = isSingleWord(text)
        if (isTextTooShort) {
            return contextMessages
        }

        const isCodebaseContextRequired = firstInteraction || (await intentDetector.isCodebaseContextRequired(text))

        this.debug('ChatQuestion:getContextMessages', 'isCodebaseContextRequired', isCodebaseContextRequired)
        if (isCodebaseContextRequired) {
            const codebaseContextMessages = await codebaseContext.getCombinedContextMessages(text, numResults)
            contextMessages.push(...codebaseContextMessages)
        }

        const isEditorContextRequired = intentDetector.isEditorContextRequired(text)
        this.debug('ChatQuestion:getContextMessages', 'isEditorContextRequired', isEditorContextRequired)
        if (isCodebaseContextRequired || isEditorContextRequired) {
            contextMessages.push(...ChatQuestion.getEditorContext(editor))
        }

        if (contextFiles?.length) {
            const contextFileMessages = await ChatQuestion.getContextFilesContext(editor, contextFiles)
            contextMessages.push(...contextFileMessages)
        }

        // Add selected text as context when available
        if (selection?.selectedText) {
            contextMessages.push(...ChatQuestion.getEditorSelectionContext(selection))
        }

        return contextMessages
    }

    public static getEditorContext(editor: Editor): ContextMessage[] {
        const visibleContent = editor.getActiveTextEditorVisibleContent()
        if (!visibleContent) {
            return []
        }
        const truncatedContent = truncateText(visibleContent.content, MAX_CURRENT_FILE_TOKENS)
        return getContextMessageWithResponse(
            populateCurrentEditorContextTemplate(truncatedContent, visibleContent.fileName, visibleContent.repoName),
            visibleContent
        )
    }

    public static getEditorSelectionContext(selection: ActiveTextEditorSelection): ContextMessage[] {
        const truncatedContent = truncateText(selection.selectedText, MAX_CURRENT_FILE_TOKENS)
        return getContextMessageWithResponse(
            populateCurrentEditorSelectedContextTemplate(truncatedContent, selection.fileName, selection.repoName),
            selection
        )
    }

    public static async getContextFilesContext(editor: Editor, contextFiles: ContextFile[]): Promise<ContextMessage[]> {
        const contextFileMessages = []
        for (const file of contextFiles) {
<<<<<<< HEAD
            const content = await editor.getTextEditorContentForContextFile(file)
            if (content) {
                const message = createContextMessageByFile(file, content)
                contextFileMessages.push(...message)
=======
            if (file?.uri) {
                const content = await editor.getTextEditorContentForFile(file?.uri, file.range)
                if (content) {
                    const message = createContextMessageByFile(file, content)
                    contextFileMessages.push(...message)
                }
>>>>>>> f2241d6c
            }
        }
        return contextFileMessages
    }
}<|MERGE_RESOLUTION|>--- conflicted
+++ resolved
@@ -13,11 +13,7 @@
     populateCurrentEditorSelectedContextTemplate,
 } from '../../prompt/templates'
 import { truncateText } from '../../prompt/truncation'
-<<<<<<< HEAD
-import { createDisplayTexWithContextFiles } from '../prompts/get-display-text'
-=======
 import { createDisplayTextWithContextFiles } from '../prompts/get-display-text'
->>>>>>> f2241d6c
 import { Interaction } from '../transcript/interaction'
 
 import { isSingleWord, numResults } from './helpers'
@@ -35,11 +31,7 @@
 
         const contextFiles = context.userInputContextFiles
         const displayText = contextFiles?.length
-<<<<<<< HEAD
-            ? createDisplayTexWithContextFiles(contextFiles, humanChatInput)
-=======
             ? createDisplayTextWithContextFiles(contextFiles, humanChatInput)
->>>>>>> f2241d6c
             : humanChatInput
 
         return Promise.resolve(
@@ -127,19 +119,12 @@
     public static async getContextFilesContext(editor: Editor, contextFiles: ContextFile[]): Promise<ContextMessage[]> {
         const contextFileMessages = []
         for (const file of contextFiles) {
-<<<<<<< HEAD
-            const content = await editor.getTextEditorContentForContextFile(file)
-            if (content) {
-                const message = createContextMessageByFile(file, content)
-                contextFileMessages.push(...message)
-=======
             if (file?.uri) {
                 const content = await editor.getTextEditorContentForFile(file?.uri, file.range)
                 if (content) {
                     const message = createContextMessageByFile(file, content)
                     contextFileMessages.push(...message)
                 }
->>>>>>> f2241d6c
             }
         }
         return contextFileMessages
