--- conflicted
+++ resolved
@@ -1330,1108 +1330,6 @@
             name: authorization
             value: token
               REDACTED_ad28238383af71357085701263df7766e6f7f8ad1afc344d71aaf69a07143677
-          - _fromType: array
-            name: content-type
-            value: application/json; charset=utf-8
-          - _fromType: array
-            name: user-agent
-            value: enterpriseMainBranchClient / v1
-          - _fromType: array
-            name: accept
-            value: "*/*"
-          - _fromType: array
-            name: content-length
-            value: "699"
-          - _fromType: array
-            name: accept-encoding
-            value: gzip,deflate
-          - _fromType: array
-            name: connection
-            value: close
-          - name: host
-            value: sourcegraph.sourcegraph.com
-        headersSize: 378
-        httpVersion: HTTP/1.1
-        method: POST
-        postData:
-          mimeType: application/json; charset=utf-8
-          params: []
-          textJSON:
-            query: >-
-              
-<<<<<<< HEAD
-                  query EvaluateFeatureFlag($flagName: String!) {
-                      evaluateFeatureFlag(flagName: $flagName)
-                  }
-            variables:
-              flagName: cody-autocomplete-dynamic-multiline-completions
-        queryString:
-          - name: EvaluateFeatureFlag
-            value: null
-        url: https://sourcegraph.sourcegraph.com/.api/graphql?EvaluateFeatureFlag
-      response:
-        bodySize: 37
-        content:
-          mimeType: application/json
-          size: 37
-          text: "{\"data\":{\"evaluateFeatureFlag\":null}}"
-        cookies: []
-        headers:
-          - name: date
-            value: Sat, 27 Jan 2024 14:34:10 GMT
-          - name: content-type
-            value: application/json
-          - name: content-length
-            value: "37"
-          - name: connection
-            value: close
-          - name: access-control-allow-credentials
-            value: "true"
-          - name: access-control-allow-origin
-            value: ""
-          - name: cache-control
-            value: no-cache, max-age=0
-          - name: vary
-            value: Accept-Encoding, Authorization, Cookie, Authorization, X-Requested-With,
-              Cookie
-          - name: x-content-type-options
-            value: nosniff
-          - name: x-frame-options
-            value: DENY
-          - name: x-xss-protection
-            value: 1; mode=block
-          - name: strict-transport-security
-            value: max-age=31536000; includeSubDomains; preload
-        headersSize: 1208
-        httpVersion: HTTP/1.1
-        redirectURL: ""
-        status: 200
-        statusText: OK
-      startedDateTime: 2024-01-27T14:34:10.021Z
-      time: 0
-      timings:
-        blocked: -1
-        connect: -1
-        dns: -1
-        receive: 0
-        send: 0
-        ssl: -1
-        wait: 0
-    - _id: c724778665ccc75accbce396e9e4545e
-      _order: 0
-      cache: {}
-      request:
-        bodySize: 180
-        cookies: []
-        headers:
-          - _fromType: array
-            name: authorization
-            value: token
-              REDACTED_ad28238383af71357085701263df7766e6f7f8ad1afc344d71aaf69a07143677
-          - _fromType: array
-            name: content-type
-            value: application/json; charset=utf-8
-          - _fromType: array
-            name: user-agent
-            value: enterpriseMainBranchClient / v1
-          - _fromType: array
-            name: accept
-            value: "*/*"
-          - _fromType: array
-            name: content-length
-            value: "180"
-          - _fromType: array
-            name: accept-encoding
-            value: gzip,deflate
-          - _fromType: array
-            name: connection
-            value: close
-          - name: host
-            value: sourcegraph.sourcegraph.com
-        headersSize: 381
-        httpVersion: HTTP/1.1
-        method: POST
-        postData:
-          mimeType: application/json; charset=utf-8
-          params: []
-          textJSON:
-            query: |2
-              
-                  query EvaluateFeatureFlag($flagName: String!) {
-                      evaluateFeatureFlag(flagName: $flagName)
-                  }
-            variables:
-              flagName: cody-autocomplete-hot-streak
-        queryString:
-          - name: EvaluateFeatureFlag
-            value: null
-        url: https://sourcegraph.sourcegraph.com/.api/graphql?EvaluateFeatureFlag
-      response:
-        bodySize: 37
-        content:
-          mimeType: application/json
-          size: 37
-          text: "{\"data\":{\"evaluateFeatureFlag\":null}}"
-        cookies: []
-        headers:
-          - name: date
-            value: Sat, 27 Jan 2024 14:34:10 GMT
-          - name: content-type
-            value: application/json
-          - name: content-length
-            value: "37"
-          - name: connection
-            value: close
-          - name: access-control-allow-credentials
-            value: "true"
-          - name: access-control-allow-origin
-            value: ""
-          - name: cache-control
-            value: no-cache, max-age=0
-          - name: vary
-            value: Accept-Encoding, Authorization, Cookie, Authorization, X-Requested-With,
-              Cookie
-          - name: x-content-type-options
-            value: nosniff
-          - name: x-frame-options
-            value: DENY
-          - name: x-xss-protection
-            value: 1; mode=block
-          - name: strict-transport-security
-            value: max-age=31536000; includeSubDomains; preload
-        headersSize: 1208
-        httpVersion: HTTP/1.1
-        redirectURL: ""
-        status: 200
-        statusText: OK
-      startedDateTime: 2024-01-27T14:34:10.022Z
-      time: 0
-      timings:
-        blocked: -1
-        connect: -1
-        dns: -1
-        receive: 0
-        send: 0
-        ssl: -1
-        wait: 0
-    - _id: 3542644eb2dbd0828e1db9392395d8c0
-      _order: 0
-      cache: {}
-      request:
-        bodySize: 177
-        cookies: []
-        headers:
-          - _fromType: array
-            name: authorization
-            value: token
-              REDACTED_cc23b4058edcd3b7f14bc048e84a1a8e55e07cbc761c31d75e9d4397675c0780
-          - _fromType: array
-            name: content-type
-            value: application/json; charset=utf-8
-          - _fromType: array
-            name: user-agent
-            value: enterpriseMainBranchClient / v1
-          - _fromType: array
-            name: accept
-            value: "*/*"
-          - _fromType: array
-            name: content-length
-            value: "177"
-          - _fromType: array
-            name: accept-encoding
-            value: gzip,deflate
-          - _fromType: array
-            name: connection
-            value: close
-          - name: host
-            value: sourcegraph.sourcegraph.com
-        headersSize: 381
-        httpVersion: HTTP/1.1
-        method: POST
-        postData:
-          mimeType: application/json; charset=utf-8
-          params: []
-          textJSON:
-            query: |2
-              
-                  query EvaluateFeatureFlag($flagName: String!) {
-                      evaluateFeatureFlag(flagName: $flagName)
-                  }
-            variables:
-              flagName: cody-autocomplete-tracing
-        queryString:
-          - name: EvaluateFeatureFlag
-            value: null
-        url: https://sourcegraph.sourcegraph.com/.api/graphql?EvaluateFeatureFlag
-      response:
-        bodySize: 37
-        content:
-          mimeType: application/json
-          size: 37
-          text: "{\"data\":{\"evaluateFeatureFlag\":null}}"
-        cookies: []
-        headers:
-          - name: date
-            value: Mon, 29 Jan 2024 13:16:47 GMT
-          - name: content-type
-            value: application/json
-          - name: content-length
-            value: "37"
-          - name: connection
-            value: close
-          - name: access-control-allow-credentials
-            value: "true"
-          - name: access-control-allow-origin
-            value: ""
-          - name: cache-control
-            value: no-cache, max-age=0
-          - name: vary
-            value: Accept-Encoding, Authorization, Cookie, Authorization, X-Requested-With,
-              Cookie
-          - name: x-content-type-options
-            value: nosniff
-          - name: x-frame-options
-            value: DENY
-          - name: x-xss-protection
-            value: 1; mode=block
-          - name: strict-transport-security
-            value: max-age=31536000; includeSubDomains; preload
-        headersSize: 1208
-        httpVersion: HTTP/1.1
-        redirectURL: ""
-        status: 200
-        statusText: OK
-      startedDateTime: 2024-01-29T13:16:46.852Z
-      time: 0
-      timings:
-        blocked: -1
-        connect: -1
-        dns: -1
-        receive: 0
-        send: 0
-        ssl: -1
-        wait: 0
-    - _id: ce64eb46250c59f896e6c63ee92a70b4
-      _order: 0
-      cache: {}
-      request:
-        bodySize: 187
-        cookies: []
-        headers:
-          - _fromType: array
-            name: authorization
-            value: token
-              REDACTED_cc23b4058edcd3b7f14bc048e84a1a8e55e07cbc761c31d75e9d4397675c0780
-          - _fromType: array
-            name: content-type
-            value: application/json; charset=utf-8
-          - _fromType: array
-            name: user-agent
-            value: enterpriseMainBranchClient / v1
-          - _fromType: array
-            name: accept
-            value: "*/*"
-          - _fromType: array
-            name: content-length
-            value: "187"
-          - _fromType: array
-            name: accept-encoding
-            value: gzip,deflate
-          - _fromType: array
-            name: connection
-            value: close
-          - name: host
-            value: sourcegraph.sourcegraph.com
-        headersSize: 381
-        httpVersion: HTTP/1.1
-        method: POST
-        postData:
-          mimeType: application/json; charset=utf-8
-          params: []
-          textJSON:
-            query: |2
-              
-                  query EvaluateFeatureFlag($flagName: String!) {
-                      evaluateFeatureFlag(flagName: $flagName)
-                  }
-            variables:
-              flagName: cody-autocomplete-context-bfg-mixed
-        queryString:
-          - name: EvaluateFeatureFlag
-            value: null
-        url: https://sourcegraph.sourcegraph.com/.api/graphql?EvaluateFeatureFlag
-      response:
-        bodySize: 37
-        content:
-          mimeType: application/json
-          size: 37
-          text: "{\"data\":{\"evaluateFeatureFlag\":null}}"
-        cookies: []
-        headers:
-          - name: date
-            value: Mon, 29 Jan 2024 13:16:47 GMT
-          - name: content-type
-            value: application/json
-          - name: content-length
-            value: "37"
-          - name: connection
-            value: close
-          - name: access-control-allow-credentials
-            value: "true"
-          - name: access-control-allow-origin
-            value: ""
-          - name: cache-control
-            value: no-cache, max-age=0
-          - name: vary
-            value: Accept-Encoding, Authorization, Cookie, Authorization, X-Requested-With,
-              Cookie
-          - name: x-content-type-options
-            value: nosniff
-          - name: x-frame-options
-            value: DENY
-          - name: x-xss-protection
-            value: 1; mode=block
-          - name: strict-transport-security
-            value: max-age=31536000; includeSubDomains; preload
-        headersSize: 1208
-        httpVersion: HTTP/1.1
-        redirectURL: ""
-        status: 200
-        statusText: OK
-      startedDateTime: 2024-01-29T13:16:46.855Z
-      time: 0
-      timings:
-        blocked: -1
-        connect: -1
-        dns: -1
-        receive: 0
-        send: 0
-        ssl: -1
-        wait: 0
-    - _id: cfc6a58334cea6fd8d642ec53bdafafe
-      _order: 0
-      cache: {}
-      request:
-        bodySize: 192
-        cookies: []
-        headers:
-          - _fromType: array
-            name: authorization
-            value: token
-              REDACTED_cc23b4058edcd3b7f14bc048e84a1a8e55e07cbc761c31d75e9d4397675c0780
-          - _fromType: array
-            name: content-type
-            value: application/json; charset=utf-8
-          - _fromType: array
-            name: user-agent
-            value: enterpriseMainBranchClient / v1
-          - _fromType: array
-            name: accept
-            value: "*/*"
-          - _fromType: array
-            name: content-length
-            value: "192"
-          - _fromType: array
-            name: accept-encoding
-            value: gzip,deflate
-          - _fromType: array
-            name: connection
-            value: close
-          - name: host
-            value: sourcegraph.sourcegraph.com
-        headersSize: 381
-        httpVersion: HTTP/1.1
-        method: POST
-        postData:
-          mimeType: application/json; charset=utf-8
-          params: []
-          textJSON:
-            query: |2
-              
-                  query EvaluateFeatureFlag($flagName: String!) {
-                      evaluateFeatureFlag(flagName: $flagName)
-                  }
-            variables:
-              flagName: cody-autocomplete-new-jaccard-similarity
-        queryString:
-          - name: EvaluateFeatureFlag
-            value: null
-        url: https://sourcegraph.sourcegraph.com/.api/graphql?EvaluateFeatureFlag
-      response:
-        bodySize: 37
-        content:
-          mimeType: application/json
-          size: 37
-          text: "{\"data\":{\"evaluateFeatureFlag\":null}}"
-        cookies: []
-        headers:
-          - name: date
-            value: Mon, 29 Jan 2024 13:16:47 GMT
-          - name: content-type
-            value: application/json
-          - name: content-length
-            value: "37"
-          - name: connection
-            value: close
-          - name: access-control-allow-credentials
-            value: "true"
-          - name: access-control-allow-origin
-            value: ""
-          - name: cache-control
-            value: no-cache, max-age=0
-          - name: vary
-            value: Accept-Encoding, Authorization, Cookie, Authorization, X-Requested-With,
-              Cookie
-          - name: x-content-type-options
-            value: nosniff
-          - name: x-frame-options
-            value: DENY
-          - name: x-xss-protection
-            value: 1; mode=block
-          - name: strict-transport-security
-            value: max-age=31536000; includeSubDomains; preload
-        headersSize: 1208
-        httpVersion: HTTP/1.1
-        redirectURL: ""
-        status: 200
-        statusText: OK
-      startedDateTime: 2024-01-29T13:16:46.856Z
-      time: 0
-      timings:
-        blocked: -1
-        connect: -1
-        dns: -1
-        receive: 0
-        send: 0
-        ssl: -1
-        wait: 0
-    - _id: 85f028f214a0932e9de9d36c6d0ab6c6
-      _order: 0
-      cache: {}
-      request:
-        bodySize: 199
-        cookies: []
-        headers:
-          - _fromType: array
-            name: authorization
-            value: token
-              REDACTED_cc23b4058edcd3b7f14bc048e84a1a8e55e07cbc761c31d75e9d4397675c0780
-          - _fromType: array
-            name: content-type
-            value: application/json; charset=utf-8
-          - _fromType: array
-            name: user-agent
-            value: enterpriseMainBranchClient / v1
-          - _fromType: array
-            name: accept
-            value: "*/*"
-          - _fromType: array
-            name: content-length
-            value: "199"
-          - _fromType: array
-            name: accept-encoding
-            value: gzip,deflate
-          - _fromType: array
-            name: connection
-            value: close
-          - name: host
-            value: sourcegraph.sourcegraph.com
-        headersSize: 381
-        httpVersion: HTTP/1.1
-        method: POST
-        postData:
-          mimeType: application/json; charset=utf-8
-          params: []
-          textJSON:
-            query: |2
-              
-                  query EvaluateFeatureFlag($flagName: String!) {
-                      evaluateFeatureFlag(flagName: $flagName)
-                  }
-            variables:
-              flagName: cody-autocomplete-dynamic-multiline-completions
-        queryString:
-          - name: EvaluateFeatureFlag
-            value: null
-        url: https://sourcegraph.sourcegraph.com/.api/graphql?EvaluateFeatureFlag
-      response:
-        bodySize: 37
-        content:
-          mimeType: application/json
-          size: 37
-          text: "{\"data\":{\"evaluateFeatureFlag\":null}}"
-        cookies: []
-        headers:
-          - name: date
-            value: Mon, 29 Jan 2024 13:16:47 GMT
-          - name: content-type
-            value: application/json
-          - name: content-length
-            value: "37"
-          - name: connection
-            value: close
-          - name: access-control-allow-credentials
-            value: "true"
-          - name: access-control-allow-origin
-            value: ""
-          - name: cache-control
-            value: no-cache, max-age=0
-          - name: vary
-            value: Accept-Encoding, Authorization, Cookie, Authorization, X-Requested-With,
-              Cookie
-          - name: x-content-type-options
-            value: nosniff
-          - name: x-frame-options
-            value: DENY
-          - name: x-xss-protection
-            value: 1; mode=block
-          - name: strict-transport-security
-            value: max-age=31536000; includeSubDomains; preload
-        headersSize: 1208
-        httpVersion: HTTP/1.1
-        redirectURL: ""
-        status: 200
-        statusText: OK
-      startedDateTime: 2024-01-29T13:16:46.858Z
-      time: 0
-      timings:
-        blocked: -1
-        connect: -1
-        dns: -1
-        receive: 0
-        send: 0
-        ssl: -1
-        wait: 0
-    - _id: 1ce4b403bd2c63273514c4e80d869806
-      _order: 0
-      cache: {}
-      request:
-        bodySize: 180
-        cookies: []
-        headers:
-          - _fromType: array
-            name: authorization
-            value: token
-              REDACTED_cc23b4058edcd3b7f14bc048e84a1a8e55e07cbc761c31d75e9d4397675c0780
-          - _fromType: array
-            name: content-type
-            value: application/json; charset=utf-8
-          - _fromType: array
-            name: user-agent
-            value: enterpriseMainBranchClient / v1
-          - _fromType: array
-            name: accept
-            value: "*/*"
-          - _fromType: array
-            name: content-length
-            value: "180"
-          - _fromType: array
-            name: accept-encoding
-            value: gzip,deflate
-          - _fromType: array
-            name: connection
-            value: close
-          - name: host
-            value: sourcegraph.sourcegraph.com
-        headersSize: 381
-        httpVersion: HTTP/1.1
-        method: POST
-        postData:
-          mimeType: application/json; charset=utf-8
-          params: []
-          textJSON:
-            query: |2
-              
-                  query EvaluateFeatureFlag($flagName: String!) {
-                      evaluateFeatureFlag(flagName: $flagName)
-                  }
-            variables:
-              flagName: cody-autocomplete-hot-streak
-        queryString:
-          - name: EvaluateFeatureFlag
-            value: null
-        url: https://sourcegraph.sourcegraph.com/.api/graphql?EvaluateFeatureFlag
-      response:
-        bodySize: 37
-        content:
-          mimeType: application/json
-          size: 37
-          text: "{\"data\":{\"evaluateFeatureFlag\":null}}"
-        cookies: []
-        headers:
-          - name: date
-            value: Mon, 29 Jan 2024 13:16:47 GMT
-          - name: content-type
-            value: application/json
-          - name: content-length
-            value: "37"
-          - name: connection
-            value: close
-          - name: access-control-allow-credentials
-            value: "true"
-          - name: access-control-allow-origin
-            value: ""
-          - name: cache-control
-            value: no-cache, max-age=0
-          - name: vary
-            value: Accept-Encoding, Authorization, Cookie, Authorization, X-Requested-With,
-              Cookie
-          - name: x-content-type-options
-            value: nosniff
-          - name: x-frame-options
-            value: DENY
-          - name: x-xss-protection
-            value: 1; mode=block
-          - name: strict-transport-security
-            value: max-age=31536000; includeSubDomains; preload
-        headersSize: 1208
-        httpVersion: HTTP/1.1
-        redirectURL: ""
-        status: 200
-        statusText: OK
-      startedDateTime: 2024-01-29T13:16:46.859Z
-      time: 0
-      timings:
-        blocked: -1
-        connect: -1
-        dns: -1
-        receive: 0
-        send: 0
-        ssl: -1
-        wait: 0
-    - _id: 8de441ae3827535968c5ee11b55129f5
-      _order: 0
-      cache: {}
-      request:
-        bodySize: 147
-        cookies: []
-        headers:
-          - _fromType: array
-            name: content-type
-            value: application/json; charset=utf-8
-          - _fromType: array
-            name: user-agent
-            value: enterpriseMainBranchClient / v1
-          - _fromType: array
-            name: x-sourcegraph-actor-anonymous-uid
-            value: enterpriseMainBranchClientabcde1234
-          - _fromType: array
-            name: accept
-            value: "*/*"
-          - _fromType: array
-            name: content-length
-            value: "147"
-          - _fromType: array
-            name: accept-encoding
-            value: gzip,deflate
-          - _fromType: array
-            name: connection
-            value: close
-          - name: host
-            value: sourcegraph.sourcegraph.com
-        headersSize: 362
-        httpVersion: HTTP/1.1
-        method: POST
-        postData:
-          mimeType: application/json; charset=utf-8
-          params: []
-          textJSON:
-            query: |2
-              
-                  query FeatureFlags {
-                      evaluatedFeatureFlags() {
-                          name
-                          value
-                        }
-                  }
-            variables: {}
-        queryString:
-          - name: FeatureFlags
-            value: null
-        url: https://sourcegraph.sourcegraph.com/.api/graphql?FeatureFlags
-      response:
-        bodySize: 38
-        content:
-          mimeType: text/plain; charset=utf-8
-          size: 38
-          text: |
-            Private mode requires authentication.
-        cookies: []
-        headers:
-          - name: date
-            value: Sat, 27 Jan 2024 14:34:09 GMT
-          - name: content-type
-            value: text/plain; charset=utf-8
-          - name: content-length
-            value: "38"
-          - name: connection
-            value: close
-          - name: access-control-allow-credentials
-            value: "true"
-          - name: access-control-allow-origin
-            value: ""
-          - name: cache-control
-            value: no-cache, max-age=0
-          - name: vary
-            value: Accept-Encoding, Authorization, Cookie, Authorization, X-Requested-With
-          - name: x-content-type-options
-            value: nosniff
-          - name: x-frame-options
-            value: DENY
-          - name: x-xss-protection
-            value: 1; mode=block
-          - name: strict-transport-security
-            value: max-age=31536000; includeSubDomains; preload
-        headersSize: 1209
-        httpVersion: HTTP/1.1
-        redirectURL: ""
-        status: 401
-        statusText: Unauthorized
-      startedDateTime: 2024-01-27T14:34:09.482Z
-      time: 0
-      timings:
-        blocked: -1
-        connect: -1
-        dns: -1
-        receive: 0
-        send: 0
-        ssl: -1
-        wait: 0
-    - _id: 5bb10a33b0d3d1391b8dc17fec2a4b4e
-      _order: 0
-      cache: {}
-      request:
-        bodySize: 147
-        cookies: []
-        headers:
-          - _fromType: array
-            name: authorization
-            value: token
-              REDACTED_ad28238383af71357085701263df7766e6f7f8ad1afc344d71aaf69a07143677
-          - _fromType: array
-            name: content-type
-            value: application/json; charset=utf-8
-          - _fromType: array
-            name: user-agent
-            value: enterpriseMainBranchClient / v1
-          - _fromType: array
-            name: accept
-            value: "*/*"
-          - _fromType: array
-            name: content-length
-            value: "147"
-          - _fromType: array
-            name: accept-encoding
-            value: gzip,deflate
-          - _fromType: array
-            name: connection
-            value: close
-          - name: host
-            value: sourcegraph.sourcegraph.com
-        headersSize: 374
-        httpVersion: HTTP/1.1
-        method: POST
-        postData:
-          mimeType: application/json; charset=utf-8
-          params: []
-          textJSON:
-            query: |2
-              
-                  query FeatureFlags {
-                      evaluatedFeatureFlags() {
-                          name
-                          value
-                        }
-                  }
-            variables: {}
-        queryString:
-          - name: FeatureFlags
-            value: null
-        url: https://sourcegraph.sourcegraph.com/.api/graphql?FeatureFlags
-      response:
-        bodySize: 199
-        content:
-          encoding: base64
-          mimeType: application/json
-          size: 199
-          text: "[\"H4sIAAAAAAAAA3TNwQ3CMAxG4V18rhfIAF0CcXDxT6hwmypxCijK7ggJIS69v0+vkYoLh\
-            UbYxao4dIR4zRhNYqFwarTKAgrkMCzw/GI8t5SdBvoQUPBc0Ydf\",\"iFUmA5cd5rj\
-            Pzp5iNBz2m0X+GlHlS1LcUnF+zBrxt7mKFfRz728AAAD//wMAPQjj07UAAAA=\"]"
-        cookies: []
-        headers:
-          - name: date
-            value: Sat, 27 Jan 2024 14:34:10 GMT
-          - name: content-type
-            value: application/json
-          - name: transfer-encoding
-            value: chunked
-          - name: connection
-            value: close
-          - name: access-control-allow-credentials
-            value: "true"
-          - name: access-control-allow-origin
-            value: ""
-          - name: cache-control
-            value: no-cache, max-age=0
-          - name: vary
-            value: Accept-Encoding, Authorization, Cookie, Authorization, X-Requested-With,
-              Cookie
-          - name: x-content-type-options
-            value: nosniff
-          - name: x-frame-options
-            value: DENY
-          - name: x-xss-protection
-            value: 1; mode=block
-          - name: strict-transport-security
-            value: max-age=31536000; includeSubDomains; preload
-          - name: content-encoding
-            value: gzip
-        headersSize: 1240
-        httpVersion: HTTP/1.1
-        redirectURL: ""
-        status: 200
-        statusText: OK
-      startedDateTime: 2024-01-27T14:34:10.026Z
-      time: 0
-      timings:
-        blocked: -1
-        connect: -1
-        dns: -1
-        receive: 0
-        send: 0
-        ssl: -1
-        wait: 0
-    - _id: 6b022edbfcd03260c1a5ff908b8613f6
-      _order: 0
-      cache: {}
-      request:
-        bodySize: 147
-        cookies: []
-        headers:
-          - _fromType: array
-            name: authorization
-            value: token
-              REDACTED_cc23b4058edcd3b7f14bc048e84a1a8e55e07cbc761c31d75e9d4397675c0780
-          - _fromType: array
-            name: content-type
-            value: application/json; charset=utf-8
-          - _fromType: array
-            name: user-agent
-            value: enterpriseMainBranchClient / v1
-          - _fromType: array
-            name: accept
-            value: "*/*"
-          - _fromType: array
-            name: content-length
-            value: "147"
-          - _fromType: array
-            name: accept-encoding
-            value: gzip,deflate
-          - _fromType: array
-            name: connection
-            value: close
-          - name: host
-            value: sourcegraph.sourcegraph.com
-        headersSize: 374
-        httpVersion: HTTP/1.1
-        method: POST
-        postData:
-          mimeType: application/json; charset=utf-8
-          params: []
-          textJSON:
-            query: |2
-              
-                  query FeatureFlags {
-                      evaluatedFeatureFlags() {
-                          name
-                          value
-                        }
-                  }
-            variables: {}
-        queryString:
-          - name: FeatureFlags
-            value: null
-        url: https://sourcegraph.sourcegraph.com/.api/graphql?FeatureFlags
-      response:
-        bodySize: 199
-        content:
-          encoding: base64
-          mimeType: application/json
-          size: 199
-          text: "[\"H4sIAAAAAAAAA1zNwQ3CMAxG4V18rhfIAF0CcTD4J1S4TZU4BRRl9woJAeL+Pr1GKi4UG\
-            mETq+LQEeI1YzSJhcKh0SIzKBAWORm4bDDHbXL2FKOBBnpJUPBc\",\"0YdPv1rktxF\
-            VPifFNRXn+6QR/mUXsfLrHIYZnp+Mx5qy/w2Ove8AAAD//wMAkTWXCrUAAAA=\"]"
-        cookies: []
-        headers:
-          - name: date
-            value: Mon, 29 Jan 2024 13:16:47 GMT
-          - name: content-type
-            value: application/json
-          - name: transfer-encoding
-            value: chunked
-          - name: connection
-            value: close
-          - name: access-control-allow-credentials
-            value: "true"
-          - name: access-control-allow-origin
-            value: ""
-          - name: cache-control
-            value: no-cache, max-age=0
-          - name: vary
-            value: Accept-Encoding, Authorization, Cookie, Authorization, X-Requested-With,
-              Cookie
-          - name: x-content-type-options
-            value: nosniff
-          - name: x-frame-options
-            value: DENY
-          - name: x-xss-protection
-            value: 1; mode=block
-          - name: strict-transport-security
-            value: max-age=31536000; includeSubDomains; preload
-          - name: content-encoding
-            value: gzip
-        headersSize: 1240
-        httpVersion: HTTP/1.1
-        redirectURL: ""
-        status: 200
-        statusText: OK
-      startedDateTime: 2024-01-29T13:16:46.863Z
-      time: 0
-      timings:
-        blocked: -1
-        connect: -1
-        dns: -1
-        receive: 0
-        send: 0
-        ssl: -1
-        wait: 0
-    - _id: fa59078f3864740c0980574fdd0a59a8
-      _order: 0
-      cache: {}
-      request:
-        bodySize: 699
-        cookies: []
-        headers:
-          - _fromType: array
-            name: authorization
-            value: token
-              REDACTED_ad28238383af71357085701263df7766e6f7f8ad1afc344d71aaf69a07143677
-          - _fromType: array
-            name: content-type
-            value: application/json; charset=utf-8
-          - _fromType: array
-            name: user-agent
-            value: enterpriseMainBranchClient / v1
-          - _fromType: array
-            name: accept
-            value: "*/*"
-          - _fromType: array
-            name: content-length
-            value: "699"
-          - _fromType: array
-            name: accept-encoding
-            value: gzip,deflate
-          - _fromType: array
-            name: connection
-            value: close
-          - name: host
-            value: sourcegraph.sourcegraph.com
-        headersSize: 378
-        httpVersion: HTTP/1.1
-        method: POST
-        postData:
-          mimeType: application/json; charset=utf-8
-          params: []
-          textJSON:
-            query: >-
-              
-=======
->>>>>>> 13ff8c73
-              mutation LogEventMutation($event: String!, $userCookieID: String!, $url: String!, $source: EventSource!, $argument: String, $publicArgument: String, $client: String, $connectedSiteID: String, $hashedLicenseKey: String) {
-                  logEvent(
-              		event: $event
-              		userCookieID: $userCookieID
-              		url: $url
-              		source: $source
-              		argument: $argument
-              		publicArgument: $publicArgument
-              		client: $client
-              		connectedSiteID: $connectedSiteID
-              		hashedLicenseKey: $hashedLicenseKey
-                  ) {
-              		alwaysNil
-<<<<<<< HEAD
-              	}
-              }
-            variables:
-              client: VSCODE_CODY_EXTENSION
-              event: CodyVSCodeExtension:Auth:connected
-              source: IDEEXTENSION
-              url: ""
-              userCookieID: ANONYMOUS_USER_COOKIE_ID
-        queryString:
-          - name: LogEventMutation
-            value: null
-        url: https://sourcegraph.sourcegraph.com/.api/graphql?LogEventMutation
-      response:
-        bodySize: 26
-        content:
-          mimeType: application/json
-          size: 26
-          text: "{\"data\":{\"logEvent\":null}}"
-        cookies: []
-        headers:
-          - name: date
-            value: Sat, 27 Jan 2024 14:34:10 GMT
-          - name: content-type
-            value: application/json
-          - name: content-length
-            value: "26"
-          - name: connection
-            value: close
-          - name: access-control-allow-credentials
-            value: "true"
-          - name: access-control-allow-origin
-            value: ""
-          - name: cache-control
-            value: no-cache, max-age=0
-          - name: vary
-            value: Accept-Encoding, Authorization, Cookie, Authorization, X-Requested-With,
-              Cookie
-          - name: x-content-type-options
-            value: nosniff
-          - name: x-frame-options
-            value: DENY
-          - name: x-xss-protection
-            value: 1; mode=block
-          - name: strict-transport-security
-            value: max-age=31536000; includeSubDomains; preload
-        headersSize: 1208
-        httpVersion: HTTP/1.1
-        redirectURL: ""
-        status: 200
-        statusText: OK
-      startedDateTime: 2024-01-27T14:34:10.023Z
-      time: 0
-      timings:
-        blocked: -1
-        connect: -1
-        dns: -1
-        receive: 0
-        send: 0
-        ssl: -1
-        wait: 0
-    - _id: 7628993c49fed3ae6acbc73d7654f631
-      _order: 0
-      cache: {}
-      request:
-        bodySize: 699
-        cookies: []
-        headers:
-          - _fromType: array
-            name: authorization
-            value: token
-              REDACTED_cc23b4058edcd3b7f14bc048e84a1a8e55e07cbc761c31d75e9d4397675c0780
           - _fromType: array
             name: content-type
             value: application/json; charset=utf-8
@@ -2495,7 +1393,7 @@
         cookies: []
         headers:
           - name: date
-            value: Mon, 29 Jan 2024 13:16:47 GMT
+            value: Sat, 27 Jan 2024 14:34:10 GMT
           - name: content-type
             value: application/json
           - name: content-length
@@ -2524,243 +1422,7 @@
         redirectURL: ""
         status: 200
         statusText: OK
-      startedDateTime: 2024-01-29T13:16:46.860Z
-      time: 0
-      timings:
-        blocked: -1
-        connect: -1
-        dns: -1
-        receive: 0
-        send: 0
-        ssl: -1
-        wait: 0
-    - _id: 39415715a52f55392c7b1f08dca95dbf
-      _order: 0
-      cache: {}
-      request:
-        bodySize: 342
-        cookies: []
-        headers:
-          - _fromType: array
-            name: authorization
-            value: token
-              REDACTED_ad28238383af71357085701263df7766e6f7f8ad1afc344d71aaf69a07143677
-          - _fromType: array
-            name: content-type
-            value: application/json; charset=utf-8
-          - _fromType: array
-            name: user-agent
-            value: enterpriseMainBranchClient / v1
-          - _fromType: array
-            name: accept
-            value: "*/*"
-          - _fromType: array
-            name: content-length
-            value: "342"
-          - _fromType: array
-            name: accept-encoding
-            value: gzip,deflate
-          - _fromType: array
-            name: connection
-            value: close
-          - name: host
-            value: sourcegraph.sourcegraph.com
-        headersSize: 383
-        httpVersion: HTTP/1.1
-        method: POST
-        postData:
-          mimeType: application/json; charset=utf-8
-          params: []
-          textJSON:
-            query: |
-              
-              mutation RecordTelemetryEvents($events: [TelemetryEventInput!]!) {
-              	telemetry {
-              		recordEvents(events: $events) {
-              			alwaysNil
-              		}
-              	}
-              }
-            variables:
-              events:
-                - action: connected
-                  feature: cody.auth
-                  parameters:
-                    privateMetadata: {}
-                    version: 0
-                  source:
-                    client: VSCode.Cody
-                    clientVersion: 1.1.3
-        queryString:
-          - name: RecordTelemetryEvents
-            value: null
-        url: https://sourcegraph.sourcegraph.com/.api/graphql?RecordTelemetryEvents
-      response:
-        bodySize: 112
-        content:
-          encoding: base64
-          mimeType: application/json
-          size: 112
-          text: "[\"H4sIAAAAAAAAA6pWSkksSVSyqlYqSc1JzU0tKaoEcYpSk/OLUlzLUvNKikH8xJzyxMpiv\
-            8wcJau80pyc2traWgAAAAD//wMAhHZ9ajoAAAA=\"]"
-          textDecoded:
-            data:
-              telemetry:
-                recordEvents:
-                  alwaysNil: null
-        cookies: []
-        headers:
-          - name: date
-            value: Sat, 27 Jan 2024 14:34:10 GMT
-          - name: content-type
-            value: application/json
-          - name: transfer-encoding
-            value: chunked
-          - name: connection
-            value: close
-          - name: access-control-allow-credentials
-            value: "true"
-          - name: access-control-allow-origin
-            value: ""
-          - name: cache-control
-            value: no-cache, max-age=0
-          - name: vary
-            value: Accept-Encoding, Authorization, Cookie, Authorization, X-Requested-With,
-              Cookie
-          - name: x-content-type-options
-            value: nosniff
-          - name: x-frame-options
-            value: DENY
-          - name: x-xss-protection
-            value: 1; mode=block
-          - name: strict-transport-security
-            value: max-age=31536000; includeSubDomains; preload
-          - name: content-encoding
-            value: gzip
-        headersSize: 1240
-        httpVersion: HTTP/1.1
-        redirectURL: ""
-        status: 200
-        statusText: OK
-      startedDateTime: 2024-01-27T14:34:10.128Z
-      time: 0
-      timings:
-        blocked: -1
-        connect: -1
-        dns: -1
-        receive: 0
-        send: 0
-        ssl: -1
-        wait: 0
-    - _id: 73c70e4278c1059d14a00d13bb9e95c4
-      _order: 0
-      cache: {}
-      request:
-        bodySize: 342
-        cookies: []
-        headers:
-          - _fromType: array
-            name: authorization
-            value: token
-              REDACTED_cc23b4058edcd3b7f14bc048e84a1a8e55e07cbc761c31d75e9d4397675c0780
-          - _fromType: array
-            name: content-type
-            value: application/json; charset=utf-8
-          - _fromType: array
-            name: user-agent
-            value: enterpriseMainBranchClient / v1
-          - _fromType: array
-            name: accept
-            value: "*/*"
-          - _fromType: array
-            name: content-length
-            value: "342"
-          - _fromType: array
-            name: accept-encoding
-            value: gzip,deflate
-          - _fromType: array
-            name: connection
-            value: close
-          - name: host
-            value: sourcegraph.sourcegraph.com
-        headersSize: 383
-        httpVersion: HTTP/1.1
-        method: POST
-        postData:
-          mimeType: application/json; charset=utf-8
-          params: []
-          textJSON:
-            query: |
-              
-              mutation RecordTelemetryEvents($events: [TelemetryEventInput!]!) {
-              	telemetry {
-              		recordEvents(events: $events) {
-              			alwaysNil
-              		}
-              	}
-              }
-            variables:
-              events:
-                - action: connected
-                  feature: cody.auth
-                  parameters:
-                    privateMetadata: {}
-                    version: 0
-                  source:
-                    client: VSCode.Cody
-                    clientVersion: 1.1.3
-        queryString:
-          - name: RecordTelemetryEvents
-            value: null
-        url: https://sourcegraph.sourcegraph.com/.api/graphql?RecordTelemetryEvents
-      response:
-        bodySize: 112
-        content:
-          encoding: base64
-          mimeType: application/json
-          size: 112
-          text: "[\"H4sIAAAAAAAAA6pWSkksSVSyqlYqSc1JzU0tKaoEcYpSk/OLUlzLUvNKikH8xJzyxMpiv\
-            8wcJau80pyc2traWgAAAAD//wMAhHZ9ajoAAAA=\"]"
-          textDecoded:
-            data:
-              telemetry:
-                recordEvents:
-                  alwaysNil: null
-        cookies: []
-        headers:
-          - name: date
-            value: Mon, 29 Jan 2024 13:16:47 GMT
-          - name: content-type
-            value: application/json
-          - name: transfer-encoding
-            value: chunked
-          - name: connection
-            value: close
-          - name: access-control-allow-credentials
-            value: "true"
-          - name: access-control-allow-origin
-            value: ""
-          - name: cache-control
-            value: no-cache, max-age=0
-          - name: vary
-            value: Accept-Encoding, Authorization, Cookie, Authorization, X-Requested-With,
-              Cookie
-          - name: x-content-type-options
-            value: nosniff
-          - name: x-frame-options
-            value: DENY
-          - name: x-xss-protection
-            value: 1; mode=block
-          - name: strict-transport-security
-            value: max-age=31536000; includeSubDomains; preload
-          - name: content-encoding
-            value: gzip
-        headersSize: 1240
-        httpVersion: HTTP/1.1
-        redirectURL: ""
-        status: 200
-        statusText: OK
-      startedDateTime: 2024-01-29T13:16:47.125Z
+      startedDateTime: 2024-01-27T14:34:10.023Z
       time: 0
       timings:
         blocked: -1
@@ -2847,7 +1509,7 @@
         cookies: []
         headers:
           - name: date
-            value: Wed, 31 Jan 2024 14:17:41 GMT
+            value: Tue, 30 Jan 2024 18:48:19 GMT
           - name: content-type
             value: application/json
           - name: transfer-encoding
@@ -2878,317 +1540,7 @@
         redirectURL: ""
         status: 200
         statusText: OK
-      startedDateTime: 2024-01-31T14:17:40.754Z
-      time: 0
-      timings:
-        blocked: -1
-        connect: -1
-        dns: -1
-        receive: 0
-        send: 0
-        ssl: -1
-        wait: 0
-    - _id: 74bd270b7793ec0beedca320f33befbb
-      _order: 0
-      cache: {}
-      request:
-        bodySize: 144
-        cookies: []
-        headers:
-          - _fromType: array
-            name: content-type
-            value: application/json; charset=utf-8
-          - _fromType: array
-            name: user-agent
-            value: enterpriseMainBranchClient / v1
-          - _fromType: array
-            name: x-sourcegraph-actor-anonymous-uid
-            value: enterpriseMainBranchClientabcde1234
-          - _fromType: array
-            name: accept
-            value: "*/*"
-          - _fromType: array
-            name: content-length
-            value: "144"
-          - _fromType: array
-            name: accept-encoding
-            value: gzip,deflate
-          - _fromType: array
-            name: connection
-            value: close
-          - name: host
-            value: sourcegraph.sourcegraph.com
-        headersSize: 360
-        httpVersion: HTTP/1.1
-        method: POST
-        postData:
-          mimeType: application/json; charset=utf-8
-          params: []
-          textJSON:
-            query: |-
-              
-              query Repository($name: String!) {
-              	repository(name: $name) {
-              		id
-              	}
-              }
-            variables:
-              name: github.com/sourcegraph/cody
-        queryString:
-          - name: Repository
-            value: null
-        url: https://sourcegraph.sourcegraph.com/.api/graphql?Repository
-      response:
-        bodySize: 38
-        content:
-          mimeType: text/plain; charset=utf-8
-          size: 38
-          text: |
-            Private mode requires authentication.
-        cookies: []
-        headers:
-          - name: date
-            value: Sat, 27 Jan 2024 14:34:09 GMT
-          - name: content-type
-            value: text/plain; charset=utf-8
-          - name: content-length
-            value: "38"
-          - name: connection
-            value: close
-          - name: access-control-allow-credentials
-            value: "true"
-          - name: access-control-allow-origin
-            value: ""
-          - name: cache-control
-            value: no-cache, max-age=0
-          - name: vary
-            value: Accept-Encoding, Authorization, Cookie, Authorization, X-Requested-With
-          - name: x-content-type-options
-            value: nosniff
-          - name: x-frame-options
-            value: DENY
-          - name: x-xss-protection
-            value: 1; mode=block
-          - name: strict-transport-security
-            value: max-age=31536000; includeSubDomains; preload
-        headersSize: 1209
-        httpVersion: HTTP/1.1
-        redirectURL: ""
-        status: 401
-        statusText: Unauthorized
-      startedDateTime: 2024-01-27T14:34:09.484Z
-      time: 0
-      timings:
-        blocked: -1
-        connect: -1
-        dns: -1
-        receive: 0
-        send: 0
-        ssl: -1
-        wait: 0
-    - _id: e2ecc0b6ec925e0f837c1db7b4edb87b
-      _order: 0
-      cache: {}
-      request:
-        bodySize: 144
-        cookies: []
-        headers:
-          - _fromType: array
-            name: authorization
-            value: token
-              REDACTED_ad28238383af71357085701263df7766e6f7f8ad1afc344d71aaf69a07143677
-          - _fromType: array
-            name: content-type
-            value: application/json; charset=utf-8
-          - _fromType: array
-            name: user-agent
-            value: enterpriseMainBranchClient / v1
-          - _fromType: array
-            name: accept
-            value: "*/*"
-          - _fromType: array
-            name: content-length
-            value: "144"
-          - _fromType: array
-            name: accept-encoding
-            value: gzip,deflate
-          - _fromType: array
-            name: connection
-            value: close
-          - name: host
-            value: sourcegraph.sourcegraph.com
-        headersSize: 372
-        httpVersion: HTTP/1.1
-        method: POST
-        postData:
-          mimeType: application/json; charset=utf-8
-          params: []
-          textJSON:
-            query: |-
-              
-              query Repository($name: String!) {
-              	repository(name: $name) {
-              		id
-              	}
-              }
-            variables:
-              name: github.com/sourcegraph/cody
-        queryString:
-          - name: Repository
-            value: null
-        url: https://sourcegraph.sourcegraph.com/.api/graphql?Repository
-      response:
-        bodySize: 112
-        content:
-          encoding: base64
-          mimeType: application/json
-          size: 112
-          text: "[\"H4sIAAAAAAAAA6pWSkksSVSyqlYqSi3IL84syS+qBPEyU5SslEJzw8qTjP0KUtwtK1ND8\
-            iv9qkJN/QNtbZVqa2sBAAAA//8DADXVPNo5AAAA\"]"
-          textDecoded:
-            data:
-              repository:
-                id: UmVwb3NpdG9yeToyNzU5OQ==
-        cookies: []
-        headers:
-          - name: date
-            value: Sat, 27 Jan 2024 14:34:59 GMT
-          - name: content-type
-            value: application/json
-          - name: transfer-encoding
-            value: chunked
-          - name: connection
-            value: close
-          - name: access-control-allow-credentials
-            value: "true"
-          - name: access-control-allow-origin
-            value: ""
-          - name: cache-control
-            value: no-cache, max-age=0
-          - name: vary
-            value: Accept-Encoding, Authorization, Cookie, Authorization, X-Requested-With,
-              Cookie
-          - name: x-content-type-options
-            value: nosniff
-          - name: x-frame-options
-            value: DENY
-          - name: x-xss-protection
-            value: 1; mode=block
-          - name: strict-transport-security
-            value: max-age=31536000; includeSubDomains; preload
-          - name: content-encoding
-            value: gzip
-        headersSize: 1240
-        httpVersion: HTTP/1.1
-        redirectURL: ""
-        status: 200
-        statusText: OK
-      startedDateTime: 2024-01-27T14:34:59.570Z
-      time: 0
-      timings:
-        blocked: -1
-        connect: -1
-        dns: -1
-        receive: 0
-        send: 0
-        ssl: -1
-        wait: 0
-    - _id: 91de41692e3af593d41af2c4b42ac854
-      _order: 0
-      cache: {}
-      request:
-        bodySize: 144
-        cookies: []
-        headers:
-          - _fromType: array
-            name: authorization
-            value: token
-              REDACTED_cc23b4058edcd3b7f14bc048e84a1a8e55e07cbc761c31d75e9d4397675c0780
-          - _fromType: array
-            name: content-type
-            value: application/json; charset=utf-8
-          - _fromType: array
-            name: user-agent
-            value: enterpriseMainBranchClient / v1
-          - _fromType: array
-            name: accept
-            value: "*/*"
-          - _fromType: array
-            name: content-length
-            value: "144"
-          - _fromType: array
-            name: accept-encoding
-            value: gzip,deflate
-          - _fromType: array
-            name: connection
-            value: close
-          - name: host
-            value: sourcegraph.sourcegraph.com
-        headersSize: 372
-        httpVersion: HTTP/1.1
-        method: POST
-        postData:
-          mimeType: application/json; charset=utf-8
-          params: []
-          textJSON:
-            query: |-
-              
-              query Repository($name: String!) {
-              	repository(name: $name) {
-              		id
-=======
->>>>>>> 13ff8c73
-              	}
-              }
-            variables:
-              client: VSCODE_CODY_EXTENSION
-              event: CodyVSCodeExtension:Auth:connected
-              source: IDEEXTENSION
-              url: ""
-              userCookieID: ANONYMOUS_USER_COOKIE_ID
-        queryString:
-          - name: LogEventMutation
-            value: null
-        url: https://sourcegraph.sourcegraph.com/.api/graphql?LogEventMutation
-      response:
-        bodySize: 26
-        content:
-          mimeType: application/json
-          size: 26
-          text: "{\"data\":{\"logEvent\":null}}"
-        cookies: []
-        headers:
-          - name: date
-            value: Sat, 27 Jan 2024 14:34:10 GMT
-          - name: content-type
-            value: application/json
-          - name: content-length
-            value: "26"
-          - name: connection
-            value: close
-          - name: access-control-allow-credentials
-            value: "true"
-          - name: access-control-allow-origin
-            value: ""
-          - name: cache-control
-            value: no-cache, max-age=0
-          - name: vary
-            value: Accept-Encoding, Authorization, Cookie, Authorization, X-Requested-With,
-              Cookie
-          - name: x-content-type-options
-            value: nosniff
-          - name: x-frame-options
-            value: DENY
-          - name: x-xss-protection
-            value: 1; mode=block
-          - name: strict-transport-security
-            value: max-age=31536000; includeSubDomains; preload
-        headersSize: 1208
-        httpVersion: HTTP/1.1
-        redirectURL: ""
-        status: 200
-        statusText: OK
-      startedDateTime: 2024-01-27T14:34:10.023Z
+      startedDateTime: 2024-01-30T18:48:19.035Z
       time: 0
       timings:
         blocked: -1
@@ -3275,7 +1627,7 @@
         cookies: []
         headers:
           - name: date
-            value: Tue, 30 Jan 2024 18:48:19 GMT
+            value: Wed, 31 Jan 2024 14:17:41 GMT
           - name: content-type
             value: application/json
           - name: transfer-encoding
@@ -3306,7 +1658,7 @@
         redirectURL: ""
         status: 200
         statusText: OK
-      startedDateTime: 2024-01-30T18:48:19.035Z
+      startedDateTime: 2024-01-31T14:17:40.754Z
       time: 0
       timings:
         blocked: -1
